import java.util.Scanner;
import java.util.ArrayList;
import java.util.Arrays;
import java.util.List;

public class Duke {
    private static ArrayList<Task> storeList = new ArrayList<>();
    private static FileHandling dataStorage = new FileHandling("storeData.txt");

    private static void printDash() {
        String str = "";
        for (int i = 0; i < 75; i++) {
            str += "_";
        }
        printSpaces(str);
    }

    private static void printSpaces(String printStr) {
        System.out.println("    " + printStr);
    }

    private static void printList() {
        printSpaces(" Here are the tasks in your list:");
        for (int i = 0; i < storeList.size(); i++) {
            printSpaces(" " + (i + 1) + ". " + storeList.get(i).toString());
        }
        printDash();
    }

    private static void printTaskDone(int num) {
        storeList.get(num).markAsDone();
        printSpaces(" Nice! I have marked this task as done:");
        printSpaces(" " + storeList.get(num).toString());
        printDash();
    }

    private static void addTask(Task taskA) {
        printSpaces(" Got it. I have added this task:");
        printSpaces("  " + taskA.toString());
        printSpaces(" Now you have " + storeList.size()
               + ((storeList.size() == 1) ? " task in the list." : " tasks in "
                + "the list"));
        printDash();
    }

    private static void takeInput() {
        Scanner sc = new Scanner(System.in);
        String str;
        while (true) {
            str = sc.nextLine();
            if (str.equals("bye")) {
                printDash();
                printSpaces(" Bye.Hope to see you again soon.");
                printDash();
                break;
            }
            try {
                processInput(str);
            } catch (DukeException e) {
                printSpaces(e.getMessage());
                printDash();
            }
        }
    }

    private static void processInput(String str) throws DukeException {
        //To process the various forms on input given to DUKE
        printDash();
        List<String> splitInput = new ArrayList<String>(
                Arrays.asList(str.split(" ")));
        if (str.equals("list")) { //To print the list
            printList();
        } else if (splitInput.get(0).equals("done")) { //marking task as done
            try {
                int temp = Integer.parseInt(splitInput.get(1));
                printTaskDone(temp - 1);
            } catch (NumberFormatException obj) {
                throw new DukeException(" OOPS! Enter a positive integer after \"done\"");
            } catch (IndexOutOfBoundsException obj) {
                throw new DukeException(" OOPS! Enter a number that is present in the list");
            }
        } else if (splitInput.get(0).equals("todo")) { //adding a task that has no timing constraints
            try {
                storeList.add(new Todo(str.substring(5)));
                addTask(storeList.get(storeList.size() - 1));
            } catch (StringIndexOutOfBoundsException e) {
                throw new DukeException(" OOPS! The description of a todo list cannot be empty");
            }
        } else if (splitInput.get(0).equals("deadline")) { //adding a task that has a deadline
            int i;
            int k = 0;
            String split1 = "";
            String split2 = "";
            if (splitInput.size() == 1) {
                throw new DukeException(" OOPS! The description of deadline cannot be empty");
            }
            for (i = 1; i < splitInput.size(); i++) {
                if (splitInput.get(i).equals("/by")) {
                    k = 1;
                    continue;
                }
                if (k == 0) {
                    split1 += splitInput.get(i) + " ";
                } else {
                    split2 += splitInput.get(i) + " ";
                }
            }
            if (k == 0) {
                throw new DukeException(" Please make sure that you have entered \"/by\" "
                        + "to separate task and time");
            }
            storeList.add(new Deadline(split1.trim(), split2.trim()));
            addTask(storeList.get(storeList.size() - 1));
        } else if (splitInput.get(0).equals("event")) { //adding event to the list
            int i;
            int k = 0;
            String split1 = "";
            String split2 = "";
            if (splitInput.size() == 1) {
                throw new DukeException(" OOPS! the description for an event cannot be empty");
            }
            for (i = 1; i < splitInput.size(); i++) {
                if (splitInput.get(i).equals("/at")) {
                    k = 1;
                    continue;
                }
                if (k == 0) {
                    split1 += splitInput.get(i) + " ";
                } else {
                    split2 += splitInput.get(i) + " ";
                }
            }
            if (k == 0) {
                throw new DukeException(" Please make sure you have used \"/at\" to separate"
                        + " task and time");
            }
            storeList.add(new Event(split1.trim(), split2.trim()));
            addTask(storeList.get(storeList.size() - 1));
<<<<<<< HEAD
        } else if (splitInput.get(0).equals("delete")) { //To delete a task
            try {
                int temp = Integer.parseInt(splitInput.get(1));
                String del = storeList.get(temp - 1).toString();
                printSpaces(" Noted. I have removed this task:");
                printSpaces( "  " + del);
                storeList.remove(temp - 1);
                printSpaces(" Now you have " + storeList.size()
                       + ((storeList.size() == 1) ? " task in the list." : " tasks in "
                        + "the list"));
                printDash();
            } catch (NumberFormatException obj) {
                throw new DukeException(" OOPS! Enter a positive integer after \"delete\"");
            } catch (IndexOutOfBoundsException obj) {
                throw new DukeException(" OOPS! Enter a number that is present in the list");
            }
=======
        } else if (splitInput.get(0).equals("find")) { // can check for a word, letter or a part of a word
            if (splitInput.size() == 1) {
                throw new DukeException(" Please enter a keyword after join");
            }
            String keyword = String.join("", splitInput.subList(1, splitInput.size()));
            ArrayList<Task> containsKeyword = new ArrayList<Task>();
            for (int i = 0; i < storeList.size(); i++) {
                if (storeList.get(i).checkKeyword(keyword)) {
                    containsKeyword.add(storeList.get(i));
                }
            }
            printDash();
            printSpaces(" Here are the matching tasks in your list:");
            for (int i = 0; i < containsKeyword.size(); i++) {
                printSpaces(" " + (i + 1) + ". " + containsKeyword.get(i).toString());
            }
            printDash();
>>>>>>> 55a62d33
        } else {
            throw new DukeException(" Please enter a valid command");
        }
        dataStorage.saveData(storeList);
    }

    /**
     * Duke is a chat bot which can store/respond to specific commands
     */
    public static void main(String[] args)throws DukeException {
        String logo = " ____        _        \n"
                + "|  _ \\ _   _| | _____ \n"
                + "| | | | | | | |/ / _ \\\n"
                + "| |_| | |_| |   <  __/\n"
                + "|____/ \\__,_|_|\\_\\___|\n";
        printSpaces(" Hello from\n" + logo);
        printDash();
        printSpaces(" Hello! I am Duke");
        printSpaces(" What can I do for you?");
        printDash();
        storeList = dataStorage.retrieveData();
        takeInput();

    }
}<|MERGE_RESOLUTION|>--- conflicted
+++ resolved
@@ -136,7 +136,6 @@
             }
             storeList.add(new Event(split1.trim(), split2.trim()));
             addTask(storeList.get(storeList.size() - 1));
-<<<<<<< HEAD
         } else if (splitInput.get(0).equals("delete")) { //To delete a task
             try {
                 int temp = Integer.parseInt(splitInput.get(1));
@@ -153,7 +152,6 @@
             } catch (IndexOutOfBoundsException obj) {
                 throw new DukeException(" OOPS! Enter a number that is present in the list");
             }
-=======
         } else if (splitInput.get(0).equals("find")) { // can check for a word, letter or a part of a word
             if (splitInput.size() == 1) {
                 throw new DukeException(" Please enter a keyword after join");
@@ -171,7 +169,6 @@
                 printSpaces(" " + (i + 1) + ". " + containsKeyword.get(i).toString());
             }
             printDash();
->>>>>>> 55a62d33
         } else {
             throw new DukeException(" Please enter a valid command");
         }
