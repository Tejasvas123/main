package duke.logic.commands;

import duke.exceptions.DukeException;
import duke.models.Locker;
import duke.models.LockerList;
import duke.storage.FileHandling;
import duke.ui.Ui;


import java.util.List;

import static java.util.Objects.requireNonNull;

public class AddBatchCommand extends Command {

    private final List<Locker> batchOfLockers;

    public AddBatchCommand(List<Locker> batchOfLockers) {
        requireNonNull(batchOfLockers);
        this.batchOfLockers = batchOfLockers;
    }

    @Override
    public void execute(LockerList lockerList, Ui ui, FileHandling storage) throws DukeException {

<<<<<<< HEAD
        lockerList.addAllLockersInList(batchOfLockers);
        ui.printBatch(batchOfLockers.size());
=======
        if (splitInput.size() == 1) {
            throw new DukeException(" You must include the serial numbers of the lockers to be added");
        }
        int numOfLockers = Integer.parseInt(splitInput.get(0));
        int serialNumber = Integer.parseInt(splitInput.get(1));
        String address = splitInput.get(2);
        String zone = splitInput.get(3);
        for (int i = 0; i < numOfLockers; i++) {
            lockerList.addLocker(new Locker(serialNumber + i,address,zone,new Tag("not-in-use")));
        }
        ui.printBatch(numOfLockers,serialNumber);
>>>>>>> 70cf5d62
        storage.saveData(lockerList);
    }
}<|MERGE_RESOLUTION|>--- conflicted
+++ resolved
@@ -5,7 +5,6 @@
 import duke.models.LockerList;
 import duke.storage.FileHandling;
 import duke.ui.Ui;
-
 
 import java.util.List;
 
@@ -23,22 +22,8 @@
     @Override
     public void execute(LockerList lockerList, Ui ui, FileHandling storage) throws DukeException {
 
-<<<<<<< HEAD
         lockerList.addAllLockersInList(batchOfLockers);
         ui.printBatch(batchOfLockers.size());
-=======
-        if (splitInput.size() == 1) {
-            throw new DukeException(" You must include the serial numbers of the lockers to be added");
-        }
-        int numOfLockers = Integer.parseInt(splitInput.get(0));
-        int serialNumber = Integer.parseInt(splitInput.get(1));
-        String address = splitInput.get(2);
-        String zone = splitInput.get(3);
-        for (int i = 0; i < numOfLockers; i++) {
-            lockerList.addLocker(new Locker(serialNumber + i,address,zone,new Tag("not-in-use")));
-        }
-        ui.printBatch(numOfLockers,serialNumber);
->>>>>>> 70cf5d62
         storage.saveData(lockerList);
     }
 }