--- conflicted
+++ resolved
@@ -27,7 +27,6 @@
 
     private static final String EDIT_LOCKER_ERROR = " The following constraints are to be satisfied"
             + " for editing locker states:"
-<<<<<<< HEAD
             + "\n     1. If a locker is currently not in the InUse state then its state cannot"
             + " be edited to InUse state"
             + "\n     2. A locker currently in InUse state can only be changed to broken state"
@@ -35,16 +34,6 @@
             + " allocated to the student, if there are available lockers."
             + "\n     4. If there are no available lockers for the student, then his/hers subscription"
             + " is terminated.";
-=======
-            + "\n 1. If a locker is currently not in the InUse state then its state cannot"
-            + " be edited to InUse state"
-            + "\n 2. A locker currently in InUse state can only be changed to broken state"
-            + "\n 3. If a state change from InUse to Broken does take place then a new locker is"
-            + " allocated to the student, if there are available locker at the moment."
-            + "\n 4. If there are no available lockers for the student, then his/hers subscription"
-            + "\n is terminated.";
->>>>>>> 53ca800c
-
 
     /**
      * This contructor instantiates the editLockerCommand object.
