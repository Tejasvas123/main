package duke.parser;

import duke.exceptions.DukeException;

import duke.logic.commands.Command;

import java.util.regex.Matcher;
import java.util.regex.Pattern;

public class Parser {

    private static final Pattern GENERAL_COMMAND_FORMAT =
            Pattern.compile("(?<commandType>\\S+)(?<arguments>.*)");

    private static final String ADD_LOCKER_COMMAND = "addlocker";
    private static final String ADD_BATCH_COMMAND = "addbatch";
    private static final String DELETE_LOCKER_COMMAND = "delete";
<<<<<<< HEAD
    private static final String EDIT_LOCKER_COMMAND = "editLocker";
    private static final String EDIT_USAGE_COMMAND = "editUsage";
=======
    private static final String EDIT_LOCKER_COMMAND = "edit";
>>>>>>> f1dd864f
    private static final String ASSIGN_LOCKER_COMMAND = "assign";
    private static final String LIST_COMMAND = "list";
    private static final String EXIT_COMMAND = "bye";
    private static final String EXPORT_LOCKER_COMMAND = "export";
    /**
     * this function is used to parse the command entered by the user.
     *
     * @param fullCommand stores the command entered by the user
     * @return objects of type Command depending on the command given by the user
     * @throws DukeException when the user inputs invalid command
     */

    public Command parse(String fullCommand) throws DukeException {
        Matcher commandMatch = GENERAL_COMMAND_FORMAT.matcher(fullCommand.trim());
        if (!commandMatch.matches()) {
            throw new DukeException(" The command entered has invalid format. Type help to check"
                    + "all the commands available in SpongeBob");
        }
        String commandType = commandMatch.group("commandType");
        String arguments = commandMatch.group("arguments");
        switch (commandType.toLowerCase()) {
        case ADD_LOCKER_COMMAND:
            return new AddLockerCommandParser().parse(arguments);
        case ADD_BATCH_COMMAND:
            return new AddBatchCommandParser().parse(arguments);
        case ASSIGN_LOCKER_COMMAND:
            return new AssignLockerCommandParser().parse(arguments);
        case DELETE_LOCKER_COMMAND:
            return new DeleteLockerCommandParser().parse(arguments);
        case EDIT_LOCKER_COMMAND:
            return new EditLockerCommandParser().parse(arguments);
        case EDIT_USAGE_COMMAND:
            return new EditUsageParser().parse(arguments);
        case LIST_COMMAND:
            return new ListCommandParser().parse();
        case EXIT_COMMAND:
            return new ByeCommandParser().parse();
        case EXPORT_LOCKER_COMMAND:
            return new ExportLockerCommandParser().parse();
        default:
            throw new DukeException("Invalid Command");
        }
    }
}
<|MERGE_RESOLUTION|>--- conflicted
+++ resolved
@@ -15,12 +15,8 @@
     private static final String ADD_LOCKER_COMMAND = "addlocker";
     private static final String ADD_BATCH_COMMAND = "addbatch";
     private static final String DELETE_LOCKER_COMMAND = "delete";
-<<<<<<< HEAD
     private static final String EDIT_LOCKER_COMMAND = "editLocker";
     private static final String EDIT_USAGE_COMMAND = "editUsage";
-=======
-    private static final String EDIT_LOCKER_COMMAND = "edit";
->>>>>>> f1dd864f
     private static final String ASSIGN_LOCKER_COMMAND = "assign";
     private static final String LIST_COMMAND = "list";
     private static final String EXIT_COMMAND = "bye";
