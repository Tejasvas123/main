--- conflicted
+++ resolved
@@ -24,26 +24,13 @@
     private static final Pattern GENERAL_COMMAND_FORMAT =
             Pattern.compile("(?<commandType>\\S+)(?<arguments>.*)");
 
-<<<<<<< HEAD
     private static final String COMMAND_TYPE = "commandType";
     private static final String ARGUMENTS = "arguments";
     private static final String INVALID_FORMAT = " The command entered has invalid format. " +
             "Type help to check all the commands available in SpongeBob";
 
-=======
-    private static final String ADD_LOCKER_COMMAND = "addlocker";
-    private static final String ADD_BATCH_COMMAND = "addbatch";
-    private static final String DELETE_LOCKER_COMMAND = "deletelocker";
-    private static final String DELETE_USAGE_COMMAND = "deleteusage";
-    private static final String EDIT_LOCKER_COMMAND = "editlocker";
-    private static final String EDIT_USAGE_COMMAND = "editusage";
-    private static final String ASSIGN_LOCKER_COMMAND = "assign";
-    private static final String LIST_COMMAND = "list";
-    private static final String EXIT_COMMAND = "bye";
-    private static final String EXPORT_LOCKER_COMMAND = "export";
-    private static final String HELP_COMMAND = "help";
     private static final String STATS_COMMAND = "stats";
->>>>>>> 73477ad4
+
     /**
      * this function is used to parse the command entered by the user.
      * @param fullCommand stores the command entered by the user
@@ -74,7 +61,6 @@
             return new EditLockerCommandParser().parse(arguments);
         case EditUsageCommand.COMMAND_WORD:
             return new EditUsageParser().parse(arguments);
-<<<<<<< HEAD
         case ListCommand.COMMAND_WORD:
             return new ListCommand();
         case HelpCommand.COMMAND_WORD:
@@ -83,18 +69,8 @@
             return new ByeCommand();
         case ExportLockerCommand.COMMAND_WORD:
             return new ExportLockerCommand();
-=======
-        case LIST_COMMAND:
-            return new ListCommandParser().parse();
-        case EXIT_COMMAND:
-            return new ByeCommandParser().parse();
-        case HELP_COMMAND:
-            return new HelpCommandParser().parse();
-        case EXPORT_LOCKER_COMMAND:
-            return new ExportLockerCommandParser().parse();
         case STATS_COMMAND:
             return new StatsCommandParser().parse();
->>>>>>> 73477ad4
         default:
             throw new DukeException(INVALID_FORMAT);
         }
