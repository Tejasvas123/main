--- conflicted
+++ resolved
@@ -210,12 +210,9 @@
                                                              LockerDate endDate) throws DukeException {
         if (!LockerDate.isDifferenceBetweenDatesValid(startDate.getDate(),
                 endDate.getDate())) {
-<<<<<<< HEAD
+
             throw new DukeException(ERROR_IN_DATE_DIFFERENCE);
-=======
-            throw new DukeException(" There should be a difference of at least 7 days "
-                   + "and at most 365 days between the starting and ending dates of lockers");
->>>>>>> 53ca800c
+
         }
     }
 }