--- conflicted
+++ resolved
@@ -2,17 +2,9 @@
 
 import duke.exceptions.DukeException;
 
-<<<<<<< HEAD
-
-import java.time.DateTimeException;
-import java.time.LocalDate;
-import java.time.LocalDateTime;
-import java.time.format.DateTimeFormatter;
-=======
 import java.time.DateTimeException;
 import java.time.format.DateTimeFormatter;
 import java.time.LocalDate;
->>>>>>> c7c91816
 
 public class DateDoWithin {
     private String date;
@@ -32,10 +24,6 @@
 
         } catch (DateTimeException e) {
             throw new DukeException(" The format for including date and time for a do within is <dd/MM/yyyy>");
-<<<<<<< HEAD
-=======
-
->>>>>>> c7c91816
         }
     }
 }