plugins {
    id 'java'
    id 'application'
    id 'org.openjfx.javafxplugin' version '0.0.7'
    id 'com.github.johnrengelman.shadow' version '5.1.0'
    id 'checkstyle'
}

group 'seedu.duke'
version '0.1.0'

checkstyle {
    toolVersion = '8.23'
}

shadowJar {
    archiveBaseName = "spongeBob"
<<<<<<< HEAD
    archiveVersion = "1.3"
=======
    archiveVersion = "1.2.5"
>>>>>>> 526484a7
    archiveClassifier = null
    archiveAppendix = null
}

dependencies {
    testImplementation 'org.junit.jupiter:junit-jupiter:5.5.0'
    implementation group: 'com.fasterxml.jackson.core', name: 'jackson-databind', version: '2.9.9.3'
    implementation group: 'com.fasterxml.jackson.datatype', name: 'jackson-datatype-jsr310', version: '2.9.9'
    compile group: 'com.fasterxml.jackson.core', name: 'jackson-core', version: '2.9.10'
    String javaFxVersion = '11'
    implementation group: 'org.openjfx', name: 'javafx-base', version: javaFxVersion, classifier: 'win'
    implementation group: 'org.openjfx', name: 'javafx-base', version: javaFxVersion, classifier: 'mac'
    implementation group: 'org.openjfx', name: 'javafx-base', version: javaFxVersion, classifier: 'linux'
    implementation group: 'org.openjfx', name: 'javafx-controls', version: javaFxVersion, classifier: 'win'
    implementation group: 'org.openjfx', name: 'javafx-controls', version: javaFxVersion, classifier: 'mac'
    implementation group: 'org.openjfx', name: 'javafx-controls', version: javaFxVersion, classifier: 'linux'
    implementation group: 'org.openjfx', name: 'javafx-fxml', version: javaFxVersion, classifier: 'win'
    implementation group: 'org.openjfx', name: 'javafx-fxml', version: javaFxVersion, classifier: 'mac'
    implementation group: 'org.openjfx', name: 'javafx-fxml', version: javaFxVersion, classifier: 'linux'
    implementation group: 'org.openjfx', name: 'javafx-graphics', version: javaFxVersion, classifier: 'win'
    implementation group: 'org.openjfx', name: 'javafx-graphics', version: javaFxVersion, classifier: 'mac'
    implementation group: 'org.openjfx', name: 'javafx-graphics', version: javaFxVersion, classifier: 'linux'
    compile 'com.opencsv:opencsv:5.0'
}
sourceSets {
    main {
        resources {
            srcDirs = ['src/main/java/data/']
        }
    }
}



test {
    useJUnitPlatform()
}

repositories {
    mavenCentral()
}

javafx {
    version = "11.0.2"
    modules = [ 'javafx.controls', 'javafx.fxml', 'javafx.graphics' ]
}

application {
    // Change this to your main class.
    mainClassName = "duke.Duke"
}

run {
    standardInput = System.in
}<|MERGE_RESOLUTION|>--- conflicted
+++ resolved
@@ -15,11 +15,8 @@
 
 shadowJar {
     archiveBaseName = "spongeBob"
-<<<<<<< HEAD
     archiveVersion = "1.3"
-=======
-    archiveVersion = "1.2.5"
->>>>>>> 526484a7
+
     archiveClassifier = null
     archiveAppendix = null
 }
